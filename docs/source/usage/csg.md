--- conflicted
+++ resolved
@@ -170,11 +170,7 @@
 The {py:func}`primap2.csg.compose` function creates a composite time series according to
 the given priorities and strategies, but it does not take care of pre- and postprocessing
 of the data. It will carry along unnecessary data and the resulting dataset will miss the
-<<<<<<< HEAD
 priority coordinates. The {py:func}`primap2.csg.create_composite_source` function takes care
-=======
-priority coordinates. The {py:func}`primap2.csg.create_composite_source` function takes acre
->>>>>>> 5ff7f42a
 of these steps and prepares the input data and completes the output data to a primap2 dataset
 with all desired dimensions and metadata.
 
@@ -182,11 +178,7 @@
 define pre- and postprocessing:
 
 * **result_prio_coords** Defines the vales for the priority coordinates in the output dataset. As the
-<<<<<<< HEAD
 priority coordinates differ for all input sources there is no canonical value
-=======
-priority coordinates differ for all input sources there is no canonical vale
->>>>>>> 5ff7f42a
 for the result and it has to be explicitly defined
 * **metadata** Set metadata values such as title and references
 
@@ -201,12 +193,7 @@
 
 * **limit_coords** Optional parameter to remove data for coordinate vales not needed for the
 composition from the input data. The time coordinate is treated separately.
-<<<<<<< HEAD
-* **time_range** Optional parameter to limit the time coverage of the input data. Currently
-only (year_from, year_to) is supported
-=======
 * **time_range** Optional parameter to limit the time coverage of the input data. The input can either be pandas `DatetimeIndex` or a tuple of `str` or datetime-like in the form (year_from, year_to) where both boundaries are included in the range. Only the overlap of the supplied index or index created from the tuple with the time coordinate of the input dataset will be used.
->>>>>>> 5ff7f42a
 
 
 ```{code-cell} ipython3
@@ -233,11 +220,6 @@
 
 ## Filling strategies
 Currently the following filling strategies are implemented
-<<<<<<< HEAD
 * Global least square matching: {py:class}`primap2.csg.GlobalLSStrategy`
 * Straight substitution: {py:class}`primap2.csg.SubstitutionStrategy`
-* Local trend matching: {py:class}`primap2.csg.LocalTrendsStrategy`
-=======
-* Global least square matching: {py:func}`primap2.csg.GlobalLSStrategy`
-* Straight substitution: {py:func}`primap2.csg.SubstitutionStrategy`
->>>>>>> 5ff7f42a
+* Local trend matching: {py:class}`primap2.csg.LocalTrendsStrategy`