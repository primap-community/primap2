
API
===
.. currentmodule:: primap2

Top-level API
-------------

.. autosummary::
    :toctree: generated/

    Not
    ProcessingStepDescription
    TimeseriesProcessingDescription
    accessors
    open_dataset
    ureg


Submodules
----------


.. _primap2.pm2io:

primap2.pm2io
~~~~~~~~~~~~~

Data reading module of the PRIMAP2 climate policy analysis package.

.. autosummary::
    :toctree: generated_pm2io/

    pm2io.convert_long_dataframe_if
    pm2io.convert_wide_dataframe_if
    pm2io.from_interchange_format
    pm2io.nir_add_unit_information
    pm2io.nir_convert_df_to_long
    pm2io.read_interchange_format
    pm2io.read_long_csv_file_if
    pm2io.read_wide_csv_file_if
    pm2io.write_interchange_format


.. _primap2.csg:

primap2.csg
~~~~~~~~~~~


Composite Source Generator

Generate a composite harmonized dataset from multiple sources according to defined
source priorities and matching algorithms.


.. autosummary::
    :toctree: generated_csg/

    csg.FitParameters
    csg.GlobalLSStrategy
    csg.LocalTrendsStrategy
    csg.PriorityDefinition
    csg.StrategyDefinition
    csg.StrategyUnableToProcess
    csg.SubstitutionStrategy
    csg.compose
    csg.create_composite_source
<<<<<<< HEAD
=======
    csg.create_time_index
>>>>>>> 5ff7f42a
    csg.set_priority_coords


.. currentmodule:: xarray

DataArray
---------

.. _da.pr.attributes:

Attributes
~~~~~~~~~~

.. autosummary::
   :toctree: generated/
   :template: autosummary/accessor_attribute.rst

    DataArray.pr.dim_alias_translations
    DataArray.pr.gwp_context
    DataArray.pr.loc

.. _da.pr.methods:

Methods
~~~~~~~

.. autosummary::
   :toctree: generated/
   :template: autosummary/accessor_method.rst

    DataArray.pr.__getitem__
    DataArray.pr.add_aggregates_coordinates
    DataArray.pr.any
    DataArray.pr.combine_first
    DataArray.pr.convert
    DataArray.pr.convert_to_gwp
    DataArray.pr.convert_to_gwp_like
    DataArray.pr.convert_to_mass
    DataArray.pr.count
    DataArray.pr.coverage
    DataArray.pr.dequantify
    DataArray.pr.downscale_timeseries
    DataArray.pr.fill_all_na
    DataArray.pr.fillna
    DataArray.pr.merge
    DataArray.pr.quantify
    DataArray.pr.set
    DataArray.pr.sum
    DataArray.pr.to_df


Dataset
-------

.. _ds.pr.attributes:

Attributes
~~~~~~~~~~

.. autosummary::
   :toctree: generated/
   :template: autosummary/accessor_attribute.rst

    Dataset.pr.comment
    Dataset.pr.contact
    Dataset.pr.dim_alias_translations
    Dataset.pr.entity_terminology
    Dataset.pr.institution
    Dataset.pr.loc
    Dataset.pr.publication_date
    Dataset.pr.references
    Dataset.pr.rights
    Dataset.pr.title

.. _ds.pr.methods:

Methods
~~~~~~~

.. autosummary::
   :toctree: generated/
   :template: autosummary/accessor_method.rst

    Dataset.pr.__getitem__
    Dataset.pr.add_aggregates_coordinates
    Dataset.pr.add_aggregates_variables
    Dataset.pr.any
    Dataset.pr.combine_first
    Dataset.pr.count
    Dataset.pr.coverage
    Dataset.pr.dequantify
    Dataset.pr.downscale_gas_timeseries
    Dataset.pr.downscale_timeseries
    Dataset.pr.ensure_valid
    Dataset.pr.expand_dims
    Dataset.pr.fill_all_na
    Dataset.pr.fill_na_gas_basket_from_contents
    Dataset.pr.fillna
    Dataset.pr.gas_basket_contents_sum
    Dataset.pr.has_processing_info
    Dataset.pr.merge
    Dataset.pr.quantify
    Dataset.pr.remove_processing_info
    Dataset.pr.set
    Dataset.pr.sum
    Dataset.pr.to_df
    Dataset.pr.to_interchange_format
    Dataset.pr.to_netcdf<|MERGE_RESOLUTION|>--- conflicted
+++ resolved
@@ -66,10 +66,7 @@
     csg.SubstitutionStrategy
     csg.compose
     csg.create_composite_source
-<<<<<<< HEAD
-=======
     csg.create_time_index
->>>>>>> 5ff7f42a
     csg.set_priority_coords
 
 
