--- conflicted
+++ resolved
@@ -229,7 +229,6 @@
 
     @property
     def loc(self):
-<<<<<<< HEAD
         """Location-based indexing like xr.DataArray.loc with added features.
 
         Works like xarray's loc indexer, but has additional features:
@@ -238,11 +237,6 @@
           including the corresponding category-set.
         * supports negative selection (selecting everything but a specified value) using
           ``primap2.Not``.
-=======
-        """Attribute for location-based indexing like xr.DataArray.loc, but also
-        supports short aliases like ``area`` and translates them into the long
-        names including the corresponding category-set.
->>>>>>> ca4591ed
         """
         return DataArrayAliasLocIndexer(self._da)
 
@@ -303,7 +297,6 @@
 
     @property
     def loc(self):
-<<<<<<< HEAD
         """Location-based indexing like xr.DataArray.loc with added features.
 
         Works like xarray's loc indexer, but has additional features:
@@ -312,10 +305,5 @@
           including the corresponding category-set.
         * supports negative selection (selecting everything but a specified value) using
           ``primap2.Not``.
-=======
-        """Attribute for location-based indexing like xr.Dataset.loc, but also
-        supports short aliases like ``area`` and translates them into the long
-        names including the corresponding category-set.
->>>>>>> ca4591ed
         """
         return DatasetAliasLocIndexer(self._ds)