from collections.abc import Hashable, Sequence
from typing import Optional

import xarray as xr

from ._accessor_base import BaseDataArrayAccessor, BaseDatasetAccessor
from ._aggregate import select_no_scalar_dimension
from ._units import ureg


class DataArrayDownscalingAccessor(BaseDataArrayAccessor):
    def downscale_timeseries(
        self,
        *,
        dim: Hashable,
        basket: Hashable,
        basket_contents: Sequence[Hashable],
        check_consistency: bool = True,
        sel: Optional[dict[Hashable, Sequence]] = None,
        skipna_evaluation_dims: Sequence[Hashable] = tuple(),
        skipna: bool = True,
    ) -> xr.DataArray:
        """Downscale timeseries along a dimension using a basket defined on a
        broader timeseries.

        This is useful if you have data for many points in time for a total, for example
        the entire Energy sector, and higher-resolution data (e.g. fossil and non-fossil
        energies separately) for only a few points in time. In the example, the Energy
        sector is the ``basket`` and fossil and non-fossil energies are the basket
        contents.
        From any time points where all the basket contents are known, the
        relative shares of the basket contents are determined, and then interpolated
        linearly and extrapolated constantly to the full timeseries. The shares are then
        used to downscale the basket to its contents, which is used to fill gaps in the
        timeseries of the basket contents.

        Parameters
        ----------
        dim: str
          The name of the dimension which contains the basket and its contents, has to
          be one of the dimensions in ``ds.dims``.
        basket: str
          The name of the super-category for which values are known at higher temporal
          resolution and/or for a wider range. A value from ``ds[dimension]``.
        basket_contents: list of str
          The name of the sub-categories. The sum of all sub-categories equals the
          basket. Values from ``ds[dimension]``.
        check_consistency: bool, default True
          If for all points where the basket and all basket_contents are defined,
          it should be checked if the sum of the basket_contents actually equals
          the basket. A ``ValueError`` is raised if the consistency check fails.
        sel: Selection dict, optional
          If the downscaling should only be done on a subset of the Dataset while
          retaining all other values unchanged, give a selection dictionary. The
          downscaling will be done on ``ds.loc[sel]``.
        skipna_evaluation_dims: list of str, optional
          Dimensions which should be evaluated to determine if NA values should be
          skipped entirely if missing fully. By default, no NA values are skipped.
        skipna: bool, optional
          If true it will be passed on to xarray's ds.sum function with min_count=1

        Returns
        -------
        downscaled: xr.DataArray
        """
        da_sel = select_no_scalar_dimension(self._da, sel)

        basket_contents_da = da_sel.loc[{dim: basket_contents}]
        basket_da = da_sel.loc[{dim: basket}]

        if (skipna_evaluation_dims is not None) or (skipna is None) or not skipna:
            basket_sum = basket_contents_da.pr.sum(
                dim=dim, skipna_evaluation_dims=skipna_evaluation_dims
            )
        else:
            basket_sum = basket_contents_da.pr.sum(dim=dim, skipna=True, min_count=1)

        if check_consistency:
            deviation: xr.DataArray = abs(basket_da / basket_sum - 1)
            devmax = deviation.max()
            if devmax > 0.01:
                raise ValueError(
                    f"Sum of the basket_contents {basket_contents!r} deviates"
                    f" {devmax * 100} % from the basket"
                    f" {basket!r}, which is more than the allowed 1 %. "
                    "To continue regardless, set check_consistency=False."
                )

        # inter- and extrapolate
        shares: xr.DataArray = (
            (basket_contents_da / basket_sum)
            .pint.to("")
            .pint.dequantify()
            .interpolate_na(dim="time", method="linear")
            .ffill(dim="time")
            .bfill(dim="time")
        )

        downscaled: xr.DataArray = basket_da * shares

        return self._da.fillna(downscaled)


class DatasetDownscalingAccessor(BaseDatasetAccessor):
    def downscale_timeseries(
        self,
        *,
        dim: Hashable,
        basket: Hashable,
        basket_contents: Sequence[Hashable],
        check_consistency: bool = True,
<<<<<<< HEAD
        sel: Optional[Dict[Hashable, Sequence]] = None,
        skipna_evaluation_dims: Sequence[Hashable] = None,
        skipna: bool = True,
=======
        sel: Optional[dict[Hashable, Sequence]] = None,
        skipna_evaluation_dims: Sequence[Hashable] = tuple(),
>>>>>>> e72ca940
    ) -> xr.Dataset:
        """Downscale timeseries along a dimension using a basket defined on a
        broader timeseries.

        This is useful if you have data for many points in time for a total, for example
        the entire Energy sector, and higher-resolution data (e.g. fossil and non-fossil
        energies separately) for only a few points in time. In the example, the Energy
        sector is the ``basket`` and fossil and non-fossil energies are the basket
        contents.
        From any time points where all the basket contents are known, the
        relative shares of the basket contents are determined, and then interpolated
        linearly and extrapolated constantly to the full timeseries. The shares are then
        used to downscale the basket to its contents, which is used to fill gaps in the
        timeseries of the basket contents.

        Parameters
        ----------
        dim: str
          The name of the dimension which contains the basket and its contents, has to
          be one of the dimensions in ``ds.dims``.
        basket: str
          The name of the super-category for which values are known at higher temporal
          resolution and/or for a wider range. A value from ``ds[dimension]``.
        basket_contents: list of str
          The name of the sub-categories. The sum of all sub-categories equals the
          basket. Values from ``ds[dimension]``.
        check_consistency: bool, default True
          If for all points where the basket and all basket_contents are defined,
          it should be checked if the sum of the basket_contents actually equals
          the basket. A ``ValueError`` is raised if the consistency check fails.
        sel: Selection dict, optional
          If the downscaling should only be done on a subset of the Dataset while
          retaining all other values unchanged, give a selection dictionary. The
          downscaling will be done on ``ds.loc[sel]``.
        skipna_evaluation_dims: list of str, optional
          Dimensions which should be evaluated to determine if NA values should be
          skipped entirely if missing fully. By default, no NA values are skipped.
        skipna: bool, optional
          If true it will be passed on to xarray's ds.sum function with min_count=1

        Notes
        -----
        To downscale along the entity dimension, i.e. to downscale gases, see
        :py:meth:`downscale_gas_timeseries`, which handles gwp conversions
        appropriately.

        Returns
        -------
        downscaled: xr.Dataset
        """
        ds_sel = select_no_scalar_dimension(self._ds, sel)

        basket_contents_ds = ds_sel.loc[{dim: basket_contents}]
        basket_ds = ds_sel.loc[{dim: basket}]

        if (skipna_evaluation_dims is not None) or (skipna is None) or not skipna:
            basket_sum = basket_contents_ds.pr.sum(
                dim=dim, skipna_evaluation_dims=skipna_evaluation_dims
            )
        else:
            basket_sum = basket_contents_ds.pr.sum(dim=dim, skipna=True, min_count=1)

        if check_consistency:
            deviation = abs(basket_ds / basket_sum - 1)
            devmax = deviation.to_array().max()
            if devmax > 0.01:
                raise ValueError(
                    f"Sum of the basket_contents {basket_contents!r} deviates"
                    f" {devmax * 100} % from the basket"
                    f" {basket!r}, which is more than the allowed 1 %. "
                    "To continue regardless, set check_consistency=False."
                )

        # inter- and extrapolate
        shares: xr.Dataset = (
            (basket_contents_ds / basket_sum)
            .pint.to({x: "" for x in basket_contents_ds.keys()})
            .pint.dequantify()
            .interpolate_na(dim="time", method="linear")
            .ffill(dim="time")
            .bfill(dim="time")
        )

        downscaled: xr.Dataset = basket_ds * shares

        return self._ds.fillna(downscaled)

    def downscale_gas_timeseries(
        self,
        *,
        basket: Hashable,
        basket_contents: Sequence[Hashable],
        check_consistency: bool = True,
        sel: Optional[dict[Hashable, Sequence]] = None,
        skipna_evaluation_dims: Sequence[Hashable] = tuple(),
        skipna=None,
    ) -> xr.Dataset:
        """Downscale a gas basket defined on a broader timeseries to its contents
        known on fewer time points.

        This is useful if you have data for many points in time for a gas basket, for
        example KYOTOGHG, and higher-resolution data (e.g. the individual green house
        gases included in KYOTOGHG) for only a few points in time.
        From any time points where all the basket contents are known, the relative
        shares of the basket contents are determined, and then interpolated linearly
        and extrapolated constantly to the full timeseries. The shares are then
        used to downscale the basket to its contents, which is used to fill gaps in the
        timeseries of the basket contents.
        Basket contents are converted to the units of the basket for downscaling, and
        converted back afterwards; for both conversions the gwp conversions of the
        basket are used.

        Parameters
        ----------
        basket: str
          The name of the gas basket for which values are known at higher temporal
          resolution and/or for a wider range. A value from ``ds.keys()``.
        basket_contents: list of str
          The name of the gases in the gas basket. The sum of all basket_contents
          equals the basket. Values from ``ds.keys()``.
        check_consistency: bool, default True
          If for all points where the basket and all basket_contents are defined,
          it should be checked if the sum of the basket_contents actually equals
          the basket. A ``ValueError`` is raised if the consistency check fails.
        sel: Selection dict, optional
          If the downscaling should only be done on a subset of the Dataset while
          retaining all other values unchanged, give a selection dictionary. The
          downscaling will be done on ``ds.loc[sel]``.
        skipna_evaluation_dims: list of str, optional
          Dimensions which should be evaluated to determine if NA values should be
          skipped entirely if missing fully. By default, no NA values are skipped.
        skipna: bool, optional
          If true it will be passed on to xarray's ds.sum function with min_count=1

        Returns
        -------
        downscaled: xr.Dataset
        """
        ds_sel = select_no_scalar_dimension(self._ds, sel)

        basket_contents_converted = xr.Dataset()
        da_basket = ds_sel[basket]
        for var in basket_contents:
            da: xr.DataArray = ds_sel[var]
            basket_contents_converted[var] = da.pr.convert_to_gwp_like(like=da_basket)

        if (skipna_evaluation_dims is not None) or (skipna is None) or not skipna:
            basket_sum = basket_contents_converted.pr.sum(
                dim="entity", skipna_evaluation_dims=skipna_evaluation_dims
            )
        else:
            basket_sum = basket_contents_converted.pr.sum(
                dim="entity", skipna=True, min_count=1
            )

        if check_consistency:
            deviation = abs(da_basket / basket_sum - 1)
            devmax = deviation.max().item()
            if devmax > 0.01:
                raise ValueError(
                    f"Sum of the basket_contents {basket_contents!r} deviates"
                    f" {devmax * 100} % from the basket"
                    f" {basket!r}, which is more than the allowed 1 %. "
                    f" {deviation}"
                    "To continue regardless, set check_consistency=False."
                )

        # inter- and extrapolate
        shares = (
            (basket_contents_converted / basket_sum)
            .pint.to({x: "" for x in basket_contents_converted.keys()})
            .pint.dequantify()
            .interpolate_na(dim="time", method="linear")
            .ffill(dim="time")
            .bfill(dim="time")
        )

        downscaled = da_basket * shares

        downscaled_converted = xr.Dataset()

        with ureg.context(da_basket.attrs["gwp_context"]):
            for var in basket_contents:
                downscaled_converted[var] = ds_sel[var].fillna(
                    downscaled[var].pint.to(ds_sel[var].pint.units)
                )

        return self._ds.fillna(downscaled_converted)<|MERGE_RESOLUTION|>--- conflicted
+++ resolved
@@ -109,14 +109,9 @@
         basket: Hashable,
         basket_contents: Sequence[Hashable],
         check_consistency: bool = True,
-<<<<<<< HEAD
-        sel: Optional[Dict[Hashable, Sequence]] = None,
+        sel: Optional[dict[Hashable, Sequence]] = None,
         skipna_evaluation_dims: Sequence[Hashable] = None,
         skipna: bool = True,
-=======
-        sel: Optional[dict[Hashable, Sequence]] = None,
-        skipna_evaluation_dims: Sequence[Hashable] = tuple(),
->>>>>>> e72ca940
     ) -> xr.Dataset:
         """Downscale timeseries along a dimension using a basket defined on a
         broader timeseries.
