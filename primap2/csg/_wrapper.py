--- conflicted
+++ resolved
@@ -13,24 +13,6 @@
     ds: xr.Dataset,
     dims: dict[str, dict[str, str]],
 ) -> xr.Dataset:
-<<<<<<< HEAD
-    """Set values for priority coordinates.
-
-    Parameters
-    ----------
-    ds: cr.Dataset
-        Dataset to change
-    dims: dict
-        Dictionary containing coordinate names as keys and as values a dictionary
-        with the value to be set and optionally a terminology.
-        Examples:
-        {"source": {"value": "PRIMAP-hist"}} sets the "source" to "PRIMAP-hist".
-        {"area": {"value": "WORLD", "terminology": "ISO3_primap"}} adds the dimension
-        "area (ISO3_primap)" to "WORLD".
-    """
-    for dim in dims.keys():
-        terminology = dims[dim].get("terminology", None)
-=======
     """Set values for priority coordinates in output dataset.
 
     Parameters
@@ -41,20 +23,23 @@
         Values to be set for priority coordinates. The format is
         {"name": {"value": value, "terminology": terminology}}, where the
         terminology is optional.
+        Examples:
+        {"source": {"value": "PRIMAP-hist"}} sets the "source" to "PRIMAP-hist".
+        {"area": {"value": "WORLD", "terminology": "ISO3_primap"}} adds the dimension
+        "area (ISO3_primap)" to "WORLD".
     """
     for dim in dims:
         if "terminology" in dims[dim]:
             terminology = dims[dim]["terminology"]
         else:
             terminology = None
->>>>>>> 8d7a7b9a
         ds = ds.pr.expand_dims(dim=dim, coord_value=dims[dim]["value"], terminology=terminology)
+
     return ds
 
 
 def create_composite_source(
     input_ds: xr.Dataset,
-    *,
     priority_definition: PriorityDefinition,
     strategy_definition: StrategyDefinition,
     result_prio_coords: dict[str, dict[str, str]],
