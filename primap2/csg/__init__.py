"""
Composite Source Generator

Generate a composite harmonized dataset from multiple sources according to defined
source priorities and matching algorithms.
"""

from ._compose import compose
from ._models import (
    PriorityDefinition,
    StrategyDefinition,
)
from ._strategies.exceptions import StrategyUnableToProcess
from ._strategies.gaps import FitParameters
from ._strategies.global_least_squares import GlobalLSStrategy

# from ._strategies.local_least_squares import LocalLSStrategy
from ._strategies.local_trends import LocalTrendsStrategy
from ._strategies.substitution import SubstitutionStrategy
from ._wrapper import create_composite_source, set_priority_coords

__all__ = [
    "GlobalLSStrategy",
    "PriorityDefinition",
    "StrategyDefinition",
<<<<<<< HEAD
    "SubstitutionStrategy",
    "LocalTrendsStrategy",
    "StrategyUnableToProcess",
    "GlobalLSStrategy",
    "create_composite_source",
    "set_priority_coords",
    "FitParameters",
=======
    "StrategyUnableToProcess",
    "SubstitutionStrategy",
    "compose",
>>>>>>> 09060da0
]<|MERGE_RESOLUTION|>--- conflicted
+++ resolved
@@ -20,20 +20,14 @@
 from ._wrapper import create_composite_source, set_priority_coords
 
 __all__ = [
+    "FitParameters",
     "GlobalLSStrategy",
+    "LocalTrendsStrategy",
     "PriorityDefinition",
     "StrategyDefinition",
-<<<<<<< HEAD
-    "SubstitutionStrategy",
-    "LocalTrendsStrategy",
-    "StrategyUnableToProcess",
-    "GlobalLSStrategy",
-    "create_composite_source",
-    "set_priority_coords",
-    "FitParameters",
-=======
     "StrategyUnableToProcess",
     "SubstitutionStrategy",
     "compose",
->>>>>>> 09060da0
+    "create_composite_source",
+    "set_priority_coords",
 ]