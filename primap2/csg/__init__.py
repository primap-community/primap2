--- conflicted
+++ resolved
@@ -17,11 +17,7 @@
 # from ._strategies.local_least_squares import LocalLSStrategy
 from ._strategies.local_trends import LocalTrendsStrategy
 from ._strategies.substitution import SubstitutionStrategy
-<<<<<<< HEAD
-from ._wrapper import create_composite_source, set_priority_coords
-=======
 from ._wrapper import create_composite_source, create_time_index, set_priority_coords
->>>>>>> 5ff7f42a
 
 __all__ = [
     "FitParameters",
@@ -33,9 +29,6 @@
     "SubstitutionStrategy",
     "compose",
     "create_composite_source",
-<<<<<<< HEAD
-=======
     "create_time_index",
->>>>>>> 5ff7f42a
     "set_priority_coords",
 ]