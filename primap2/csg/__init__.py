--- conflicted
+++ resolved
@@ -20,11 +20,8 @@
     "PriorityDefinition",
     "StrategyDefinition",
     "SubstitutionStrategy",
-<<<<<<< HEAD
     "StrategyUnableToProcess",
-=======
     "GlobalLSStrategy",
     "GlobalLSlstsqStrategy",
     "NullStrategy",
->>>>>>> 57f2f912
 ]