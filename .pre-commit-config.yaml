# See https://pre-commit.com for more information
# See https://pre-commit.com/hooks.html for more hooks
repos:
  - repo: https://github.com/pre-commit/pre-commit-hooks
    rev: 'v4.6.0'
    hooks:
      - id: trailing-whitespace
      - id: end-of-file-fixer
      - id: check-yaml
      - id: check-added-large-files
      - id: check-ast
      - id: fix-byte-order-marker
      - id: check-case-conflict
      - id: check-merge-conflict
      - id: detect-private-key
      - id: mixed-line-ending
  - repo: https://github.com/astral-sh/ruff-pre-commit
<<<<<<< HEAD
    rev: 'v0.4.1'
=======
    rev: 'v0.4.2'
>>>>>>> 51785c81
    hooks:
      - id: ruff
        args: [ --fix, --exit-non-zero-on-fix ]
      - id: ruff-format
  - repo: https://github.com/PyCQA/doc8
    rev: 'v1.1.1'
    hooks:
      - id: doc8
  - repo: https://github.com/nbQA-dev/nbQA
    rev: '1.8.5'
    hooks:
      - id: nbqa-check-ast<|MERGE_RESOLUTION|>--- conflicted
+++ resolved
@@ -15,11 +15,7 @@
       - id: detect-private-key
       - id: mixed-line-ending
   - repo: https://github.com/astral-sh/ruff-pre-commit
-<<<<<<< HEAD
-    rev: 'v0.4.1'
-=======
     rev: 'v0.4.2'
->>>>>>> 51785c81
     hooks:
       - id: ruff
         args: [ --fix, --exit-non-zero-on-fix ]
