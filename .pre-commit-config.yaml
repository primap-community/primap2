--- conflicted
+++ resolved
@@ -15,11 +15,7 @@
       - id: detect-private-key
       - id: mixed-line-ending
   - repo: https://github.com/psf/black
-<<<<<<< HEAD
-    rev: '21.6b0'
-=======
     rev: '21.11b1'
->>>>>>> 93e98508
     hooks:
       - id: black
   - repo: https://github.com/keewis/blackdoc
@@ -35,19 +31,11 @@
     hooks:
       - id: doc8
   - repo: https://github.com/PyCQA/isort
-<<<<<<< HEAD
-    rev: '5.9.1'
-    hooks:
-      - id: isort
-  - repo: https://github.com/nbQA-dev/nbQA
-    rev: '0.13.1'
-=======
     rev: '5.10.1'
     hooks:
       - id: isort
   - repo: https://github.com/nbQA-dev/nbQA
     rev: '1.2.2'
->>>>>>> 93e98508
     hooks:
       - id: nbqa-black
         args: [ --nbqa-mutate, --line-length=75 ]
@@ -57,11 +45,7 @@
     hooks:
       - id: blacken-docs
   - repo: https://github.com/asottile/pyupgrade
-<<<<<<< HEAD
-    rev: v2.20.0
-=======
     rev: v2.29.1
->>>>>>> 93e98508
     hooks:
       - id: pyupgrade
         args: [ --py37-plus ]